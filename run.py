--- conflicted
+++ resolved
@@ -100,14 +100,10 @@
         lstm_emb_dim: int = 128,
         lstm_hidden_dim: int = 128,
         load_path: Path = None,
-<<<<<<< HEAD
         pipeline_directory: Path | None = None,
         model_name: str = "distilbert-base-uncased",
         bert_lr: float = 0.00005,
         num_bert_layers_to_unfreeze: int = 2, 
-=======
-        pipeline_directory: Path | str = "",
->>>>>>> 1d42a68b
     ) -> None:
     train_dfs = copy.deepcopy(train_dfs)
 
