--- conflicted
+++ resolved
@@ -27,7 +27,6 @@
 approach: transformer  # choices: [lstm, transformer]
 
 # Data & training hyper‑params
-<<<<<<< HEAD
 vocab_size: 1000
 token_length: 256
 epochs: 3
@@ -42,19 +41,6 @@
 model_name: "distilbert-base-cased"  # choices: [distilbert-base-cased, distilroberta-base, roberta-base]
 
 # LSTM Model‑specific settings
-=======
-
-vocab_size: 20000
-token_length: 128
-epochs: 18
-batch_size: 128
-lr: 0.0036
-weight_decay: 0.0
-data_fraction: 1     # (0, 1]
-
-# Model‑specific settings
-
->>>>>>> 1d42a68b
 lstm_emb_dim: 64          # lstm_emb_dim
 lstm_hidden_dim: 64       # lstm_hidden_dim
 
