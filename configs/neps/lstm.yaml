--- conflicted
+++ resolved
@@ -6,20 +6,9 @@
   batch_size:
     choices: [128, 256, 512]
 
-<<<<<<< HEAD
-  # epochs:
-  #   lower: 10
-  #   upper: 100
-  #   is_fidelity: True
-
-  data_fraction:
-    lower: 0.5
-    upper: 1.0
-=======
   epochs:
     lower: 2
     upper: 18
->>>>>>> 1d42a68b
     is_fidelity: True
 
 optimizer: "asha"
