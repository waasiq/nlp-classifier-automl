--- conflicted
+++ resolved
@@ -60,78 +60,7 @@
             load_path=Path(args["load_path"]) if args["load_path"] else None,
             is_mtl=args["is_mtl"]
         )
-<<<<<<< HEAD
-    )
-    parser.add_argument(
-        "--approach",
-        type=str,
-        default="transformer",
-        choices=["lstm", "transformer"],
-        help=(
-            "The approach to use for the AutoML system. "
-            "Options are  'lstm', or 'transformer'."
-        )
-    )
-    parser.add_argument(
-        "--vocab-size",
-        type=int,
-        default=1000,
-        help="The size of the vocabulary to use for the text dataset."
-    )
-    parser.add_argument(
-        "--token-length",
-        type=int,
-        default=128,
-        help="The maximum length of tokens to use for the text dataset."
-    )
-    parser.add_argument(
-        "--epochs",
-        type=int,
-        default=5,
-        help="The number of epochs to train the model for."
-    )
-    parser.add_argument(
-        "--batch-size",
-        type=int,
-        default=32,
-        help="The batch size to use for training and evaluation."
-    )
-    parser.add_argument(
-        "--lr",
-        type=float,
-        default=0.01,
-        help="The learning rate to use for the optimizer."
-    )
-    parser.add_argument(
-        "--weight-decay",
-        type=float,
-        default=0.01,
-        help="The weight decay to use for the optimizer."
-    )
-
-    parser.add_argument(
-        "--lstm-emb-dim",
-        type=int,
-        default=64,
-        help="The embedding dimension to use for the LSTM model."
-    )
-
-    parser.add_argument(
-        "--lstm-hidden-dim",
-        type=int,
-        default=64,
-        help="The hidden size to use for the LSTM model."
-    )
-
-    parser.add_argument(
-        "--ffnn-hidden-layer-dim",
-        type=int,
-        default=64,
-        help="The hidden size to use for the model."
-    )
-=======
     return evaluate_pipeline
->>>>>>> 396cff43
 
 def get_args():
     overrides = sys.argv[1:]
