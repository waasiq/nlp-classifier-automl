--- conflicted
+++ resolved
@@ -221,7 +221,6 @@
         val_loaders: dict[str, DataLoader],
         load_path: Path=None,
         save_path: Path=None,
-<<<<<<< HEAD
     ):
         if self.approach == "transformer":
             head_params = chain(
@@ -231,30 +230,6 @@
             optimizer_grouped_parameters = [
                 {"params": self.model.backbone.parameters(), "lr": 5e-5}, # BERT backbone LR
                 {"params": head_params, "lr": 2e-5}                       # Custom head LR
-=======
-    ):  
-        early_stop_patience = 2
-        best_val_accuracy = 0
-        hidden = [p for p in self.model.parameters() if p.ndim >= 2]
-        others = [p for p in self.model.parameters() if p.ndim < 2]
-        optimizer = SingleDeviceMuonWithAuxAdam(
-            [
-                dict(
-                    params=hidden,
-                    use_muon=True,
-                    lr=self.lr,
-                    weight_decay=self.weight_decay,
-                    momentum=0.95,
-                ),
-                dict(
-                    params=others,
-                    use_muon=False,
-                    lr=self.lr,
-                    betas=[0.9, 0.999],
-                    eps=1e-06,
-                    weight_decay=self.weight_decay,
-                ),
->>>>>>> f6654dde
             ]
             optimizer = torch.optim.AdamW(optimizer_grouped_parameters, weight_decay=self.weight_decay)
             num_training_steps = sum(len(loader) for loader in train_loaders.values()) * self.epochs
