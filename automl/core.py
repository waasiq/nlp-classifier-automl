--- conflicted
+++ resolved
@@ -218,7 +218,6 @@
         val_loaders: dict[str, DataLoader],
         load_path: Path=None,
         save_path: Path=None,
-<<<<<<< HEAD
     ):    
         #early_stop_patience = 2
         best_val_accuracy = 0
@@ -264,32 +263,6 @@
                     ),
                 ]
             )
-=======
-    ):  
-        # early_stop_patience = 2
-        # best_val_accuracy = 0
-        hidden = [p for p in self.model.parameters() if p.ndim >= 2]
-        others = [p for p in self.model.parameters() if p.ndim < 2]
-        optimizer = SingleDeviceMuonWithAuxAdam(
-            [
-                dict(
-                    params=hidden,
-                    use_muon=True,
-                    lr=self.lr,
-                    weight_decay=self.weight_decay,
-                    momentum=0.95,
-                ),
-                dict(
-                    params=others,
-                    use_muon=False,
-                    lr=self.lr,
-                    betas=[0.9, 0.999],
-                    eps=1e-06,
-                    weight_decay=self.weight_decay,
-                ),
-            ]
-        )
->>>>>>> 1d42a68b
         criterion = nn.CrossEntropyLoss()
 
         start_epoch = 0
@@ -386,25 +359,14 @@
                     total_val_auc += auc
                 mean_val_accuracy = total_val_accuracys / len(train_loaders)
                 mean_val_auc = total_val_auc / len(train_loaders)
-<<<<<<< HEAD
                 if mean_val_accuracy > best_val_accuracy:
                     best_val_accuracy = mean_val_accuracy
-                    #early_stop_patience = 2
-                # else:
-                    #early_stop_patience -= 1
-                    #if early_stop_patience <= 0:
-                    #    logger.info(f"Early stopping at epoch {epoch + 1}. Best validation accuracy: {best_val_accuracy:.4f}")
-                    #    break
-=======
-                # if mean_val_accuracy > best_val_accuracy:
-                #     best_val_accuracy = mean_val_accuracy
-                #     early_stop_patience = 2
-                # else:
-                #     early_stop_patience -= 1
-                #     if early_stop_patience <= 0:
-                #         logger.info(f"Early stopping at epoch {epoch + 1}. Best validation accuracy: {best_val_accuracy:.4f}")
-                #         break
->>>>>>> 1d42a68b
+                    early_stop_patience = 2
+                else:
+                    early_stop_patience -= 1
+                    if early_stop_patience <= 0:
+                        logger.info(f"Early stopping at epoch {epoch + 1}. Best validation accuracy: {best_val_accuracy:.4f}")
+                        break
                 self.plotter.epoch_info(
                     mean_val_accuracy=mean_val_accuracy, 
                     mean_val_auc=mean_val_auc, 
