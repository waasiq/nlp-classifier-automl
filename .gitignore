*.pkl
*.obj

dataset_prep/

*__pycache__/
*egg-info*

output/
results/
.data/
data/
*logs/
neps_results/

outputs/
neps_sh/
results2/
neps_results_df/
<<<<<<< HEAD
plots/
=======

plots/
*.csv
*.png
>>>>>>> 1d42a68b
<|MERGE_RESOLUTION|>--- conflicted
+++ resolved
@@ -17,11 +17,7 @@
 neps_sh/
 results2/
 neps_results_df/
-<<<<<<< HEAD
-plots/
-=======
 
 plots/
 *.csv
-*.png
->>>>>>> 1d42a68b
+*.png